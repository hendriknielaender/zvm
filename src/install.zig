//! This file is used to install zig or zls
const std = @import("std");
const builtin = @import("builtin");
const config = @import("config.zig");
const alias = @import("alias.zig");
const meta = @import("meta.zig");
const util_arch = @import("util/arch.zig");
const util_data = @import("util/data.zig");
const util_extract = @import("util/extract.zig");
const util_tool = @import("util/tool.zig");
const util_http = @import("util/http.zig");
const util_minisign = @import("util/minisign.zig");
<<<<<<< HEAD
const Progress = std.Progress;
=======
>>>>>>> 96f8e238

const Version = struct {
    name: []const u8,
    date: ?[]const u8,
    tarball: ?[]const u8,
    shasum: ?[]const u8,
};

/// try install specified version
pub fn install(version: []const u8, is_zls: bool, root_node: Progress.Node) !void {
    if (is_zls) {
        try install_zls(version);
    } else {
        try install_zig(version, root_node);
    }
}

/// Try to install the specified version of zig
<<<<<<< HEAD
fn install_zig(version: []const u8, root_node: Progress.Node) !void {
=======
fn install_zig(version: []const u8) !void {
>>>>>>> 96f8e238
    var allocator = util_data.get_allocator();

    const platform_str = try util_arch.platform_str(.{
        .os = builtin.os.tag,
        .arch = builtin.cpu.arch,
        .reverse = true,
    }) orelse unreachable;

    var arena = std.heap.ArenaAllocator.init(allocator);
    defer arena.deinit();

    const arena_allocator = arena.allocator();

<<<<<<< HEAD
    var items_done: usize = 0;

    // Step 1: Get version path
    const version_path = try util_data.get_zvm_zig_version(arena_allocator);
    items_done += 1;
    root_node.setCompletedItems(items_done);

    // Step 2: Get extract path
    const extract_path = try std.fs.path.join(arena_allocator, &.{ version_path, version });
    items_done += 1;
    root_node.setCompletedItems(items_done);

    // Step 3: Get version data
=======
    // Get version path
    const version_path = try util_data.get_zvm_zig_version(arena_allocator);
    // Get extract path
    const extract_path = try std.fs.path.join(arena_allocator, &.{ version_path, version });

    // Get version data
>>>>>>> 96f8e238
    const version_data: meta.Zig.VersionData = blk: {
        const res = try util_http.http_get(arena_allocator, config.zig_url);
        var zig_meta = try meta.Zig.init(res, arena_allocator);
        const tmp_val = try zig_meta.get_version_data(version, platform_str, arena_allocator);
        break :blk tmp_val orelse return error.UnsupportedVersion;
    };
    items_done += 1;
    root_node.setCompletedItems(items_done);

    if (util_tool.does_path_exist(extract_path)) {
        try alias.set_version(version, false);
<<<<<<< HEAD
        root_node.end();
        return;
    }

    // Step 4: Download the tarball
    const file_name = std.fs.path.basename(version_data.tarball);
    const parsed_uri = std.Uri.parse(version_data.tarball) catch unreachable;

    // Create a child progress node for the download
    const download_node = root_node.start("download zig", version_data.size);
    const tarball_file = try util_http.download(parsed_uri, file_name, version_data.shasum, version_data.size, download_node);
    // defer tarball_file.close();
    download_node.end();
    items_done += 1;

    root_node.setCompletedItems(items_done);

    // Step 5: Download the signature file
=======
        return;
    }

    const file_name = std.fs.path.basename(version_data.tarball);

    const parsed_uri = std.Uri.parse(version_data.tarball) catch unreachable;

    // Download the tarball
    const tarball_file = try util_http.download(parsed_uri, file_name, version_data.shasum, version_data.size);
    defer tarball_file.close();

    // Derive signature URI by appending ".minisig" to the tarball URL
>>>>>>> 96f8e238
    var signature_uri_buffer: [1024]u8 = undefined;
    const signature_uri_buf = try std.fmt.bufPrint(
        &signature_uri_buffer,
        "{s}.minisig",
<<<<<<< HEAD
        .{version_data.tarball},
=======
        .{version_data.tarball}, // Use the original tarball URL
>>>>>>> 96f8e238
    );

    const signature_uri = try std.Uri.parse(signature_uri_buffer[0..signature_uri_buf.len]);

<<<<<<< HEAD
=======
    // Define signature file name
>>>>>>> 96f8e238
    const signature_file_name = try std.mem.concat(
        arena_allocator,
        u8,
        &.{ file_name, ".minisig" },
    );

<<<<<<< HEAD
    // Create a child progress node for the signature download
    const sig_download_node = root_node.start("verifying file signature", 0);
    const minisig_file = try util_http.download(signature_uri, signature_file_name, null, null, sig_download_node);
    defer minisig_file.close();
    // sig_download_node.end();
    items_done += 1;
    root_node.setCompletedItems(items_done);

    // Step 6: Perform Minisign Verification
=======
    // Download the signature file
    const minisig_file = try util_http.download(signature_uri, signature_file_name, null, null);
    defer minisig_file.close();

    // Get paths to the tarball and signature files
>>>>>>> 96f8e238
    const zvm_store_path = try util_data.get_zvm_path_segment(allocator, "store");
    defer allocator.free(zvm_store_path);
    const tarball_path = try std.fs.path.join(arena_allocator, &.{ zvm_store_path, file_name });
    const sig_path = try std.fs.path.join(arena_allocator, &.{ zvm_store_path, signature_file_name });

<<<<<<< HEAD
=======
    // Perform Minisign Verification
>>>>>>> 96f8e238
    try util_minisign.verify(
        &allocator,
        sig_path,
        config.ZIG_MINISIGN_PUBLIC_KEY,
        tarball_path,
    );
<<<<<<< HEAD
    items_done += 1;
    root_node.setCompletedItems(items_done);

    // Proceed with extraction after successful verification
    const extract_node = root_node.start("extracting zig", 0);
=======

    // Proceed with extraction after successful verification
>>>>>>> 96f8e238
    try util_tool.try_create_path(extract_path);
    const extract_dir = try std.fs.openDirAbsolute(extract_path, .{});
    try util_extract.extract(extract_dir, tarball_file, if (builtin.os.tag == .windows) .zip else .tarxz, false, extract_node);
    extract_node.end();
    items_done += 1;
    root_node.setCompletedItems(items_done);

<<<<<<< HEAD
    // Set the version alias
=======
    try util_extract.extract(extract_dir, tarball_file, if (builtin.os.tag == .windows) .zip else .tarxz, false);

    //TODO: not needed (macOS) still needed for unix and windows?
    // const sub_path = try std.fs.path.join(arena_allocator, &.{
    //     extract_path, try std.mem.concat(
    //         arena_allocator,
    //         u8,
    //         &.{},
    //     ),
    // });
    //
    //try util_tool.copy_dir(sub_path, extract_path);

>>>>>>> 96f8e238
    try alias.set_version(version, false);

    root_node.end();
}

/// Try to install the specified version of zls
fn install_zls(version: []const u8) !void {
    const true_version = blk: {
        if (util_tool.eql_str("master", version)) {
            std.debug.print("Sorry, the 'install zls' feature is not supported at this time. Please compile zls locally.", .{});
            return;
        }

        for (config.zls_list_1, 0..) |val, i| {
            if (util_tool.eql_str(val, version))
                break :blk config.zls_list_2[i];
        }
        break :blk version;
    };
    const allocator = util_data.get_allocator();

    const reverse_platform_str = try util_arch.platform_str(.{
        .os = builtin.os.tag,
        .arch = builtin.cpu.arch,
        .reverse = true,
    }) orelse unreachable;

    var arena = std.heap.ArenaAllocator.init(allocator);
    defer arena.deinit();

    const arena_allocator = arena.allocator();

    // Determine total steps
    const total_steps = 4;

    // Initialize progress root node
    const root_node = std.Progress.start(.{
        .root_name = "Installing ZLS",
        .estimated_total_items = total_steps,
    });

    var items_done: usize = 0;

    // Step 1: Get version path
    const version_path = try util_data.get_zvm_zls_version(arena_allocator);
    items_done += 1;
    root_node.setCompletedItems(items_done);

    // Step 2: Get extract path
    const extract_path = try std.fs.path.join(arena_allocator, &.{ version_path, true_version });
    items_done += 1;
    root_node.setCompletedItems(items_done);

    if (util_tool.does_path_exist(extract_path)) {
        try alias.set_version(true_version, true);
        root_node.end();
        return;
    }

    // Step 3: Get version data
    const version_data: meta.Zls.VersionData = blk: {
        const res = try util_http.http_get(arena_allocator, config.zls_url);
        var zls_meta = try meta.Zls.init(res, arena_allocator);
        const tmp_val = try zls_meta.get_version_data(true_version, reverse_platform_str, arena_allocator);
        break :blk tmp_val orelse return error.UnsupportedVersion;
    };
    items_done += 1;
    root_node.setCompletedItems(items_done);

    // Step 4: Download the tarball
    const file_name = try std.mem.concat(
        arena_allocator,
        u8,
        &.{ "zls-", reverse_platform_str, "-", true_version, ".", config.archive_ext },
    );

    const parsed_uri = std.Uri.parse(version_data.tarball) catch unreachable;

    // Create a child progress node for the download
    const download_node = root_node.start("Downloading ZLS tarball", version_data.size);
    const new_file = try util_http.download(parsed_uri, file_name, null, version_data.size, download_node);
    defer new_file.close();
    download_node.end();
    items_done += 1;
    root_node.setCompletedItems(items_done);

    // Proceed with extraction
    const extract_node = root_node.start("Extracting ZLS tarball", 0);
    try util_tool.try_create_path(extract_path);
    const extract_dir = try std.fs.openDirAbsolute(extract_path, .{});
    try util_extract.extract(extract_dir, new_file, if (builtin.os.tag == .windows) .zip else .tarxz, true, extract_node);
    extract_node.end();
    items_done += 1;
    root_node.setCompletedItems(items_done);

    try alias.set_version(true_version, true);
}

pub fn build_zls() !void {}<|MERGE_RESOLUTION|>--- conflicted
+++ resolved
@@ -10,10 +10,7 @@
 const util_tool = @import("util/tool.zig");
 const util_http = @import("util/http.zig");
 const util_minisign = @import("util/minisign.zig");
-<<<<<<< HEAD
 const Progress = std.Progress;
-=======
->>>>>>> 96f8e238
 
 const Version = struct {
     name: []const u8,
@@ -32,11 +29,7 @@
 }
 
 /// Try to install the specified version of zig
-<<<<<<< HEAD
 fn install_zig(version: []const u8, root_node: Progress.Node) !void {
-=======
-fn install_zig(version: []const u8) !void {
->>>>>>> 96f8e238
     var allocator = util_data.get_allocator();
 
     const platform_str = try util_arch.platform_str(.{
@@ -50,7 +43,6 @@
 
     const arena_allocator = arena.allocator();
 
-<<<<<<< HEAD
     var items_done: usize = 0;
 
     // Step 1: Get version path
@@ -64,14 +56,6 @@
     root_node.setCompletedItems(items_done);
 
     // Step 3: Get version data
-=======
-    // Get version path
-    const version_path = try util_data.get_zvm_zig_version(arena_allocator);
-    // Get extract path
-    const extract_path = try std.fs.path.join(arena_allocator, &.{ version_path, version });
-
-    // Get version data
->>>>>>> 96f8e238
     const version_data: meta.Zig.VersionData = blk: {
         const res = try util_http.http_get(arena_allocator, config.zig_url);
         var zig_meta = try meta.Zig.init(res, arena_allocator);
@@ -83,7 +67,6 @@
 
     if (util_tool.does_path_exist(extract_path)) {
         try alias.set_version(version, false);
-<<<<<<< HEAD
         root_node.end();
         return;
     }
@@ -102,44 +85,21 @@
     root_node.setCompletedItems(items_done);
 
     // Step 5: Download the signature file
-=======
-        return;
-    }
-
-    const file_name = std.fs.path.basename(version_data.tarball);
-
-    const parsed_uri = std.Uri.parse(version_data.tarball) catch unreachable;
-
-    // Download the tarball
-    const tarball_file = try util_http.download(parsed_uri, file_name, version_data.shasum, version_data.size);
-    defer tarball_file.close();
-
-    // Derive signature URI by appending ".minisig" to the tarball URL
->>>>>>> 96f8e238
     var signature_uri_buffer: [1024]u8 = undefined;
     const signature_uri_buf = try std.fmt.bufPrint(
         &signature_uri_buffer,
         "{s}.minisig",
-<<<<<<< HEAD
         .{version_data.tarball},
-=======
-        .{version_data.tarball}, // Use the original tarball URL
->>>>>>> 96f8e238
     );
 
     const signature_uri = try std.Uri.parse(signature_uri_buffer[0..signature_uri_buf.len]);
 
-<<<<<<< HEAD
-=======
-    // Define signature file name
->>>>>>> 96f8e238
     const signature_file_name = try std.mem.concat(
         arena_allocator,
         u8,
         &.{ file_name, ".minisig" },
     );
 
-<<<<<<< HEAD
     // Create a child progress node for the signature download
     const sig_download_node = root_node.start("verifying file signature", 0);
     const minisig_file = try util_http.download(signature_uri, signature_file_name, null, null, sig_download_node);
@@ -149,38 +109,22 @@
     root_node.setCompletedItems(items_done);
 
     // Step 6: Perform Minisign Verification
-=======
-    // Download the signature file
-    const minisig_file = try util_http.download(signature_uri, signature_file_name, null, null);
-    defer minisig_file.close();
-
-    // Get paths to the tarball and signature files
->>>>>>> 96f8e238
     const zvm_store_path = try util_data.get_zvm_path_segment(allocator, "store");
     defer allocator.free(zvm_store_path);
     const tarball_path = try std.fs.path.join(arena_allocator, &.{ zvm_store_path, file_name });
     const sig_path = try std.fs.path.join(arena_allocator, &.{ zvm_store_path, signature_file_name });
 
-<<<<<<< HEAD
-=======
-    // Perform Minisign Verification
->>>>>>> 96f8e238
     try util_minisign.verify(
         &allocator,
         sig_path,
         config.ZIG_MINISIGN_PUBLIC_KEY,
         tarball_path,
     );
-<<<<<<< HEAD
     items_done += 1;
     root_node.setCompletedItems(items_done);
 
     // Proceed with extraction after successful verification
     const extract_node = root_node.start("extracting zig", 0);
-=======
-
-    // Proceed with extraction after successful verification
->>>>>>> 96f8e238
     try util_tool.try_create_path(extract_path);
     const extract_dir = try std.fs.openDirAbsolute(extract_path, .{});
     try util_extract.extract(extract_dir, tarball_file, if (builtin.os.tag == .windows) .zip else .tarxz, false, extract_node);
@@ -188,23 +132,7 @@
     items_done += 1;
     root_node.setCompletedItems(items_done);
 
-<<<<<<< HEAD
     // Set the version alias
-=======
-    try util_extract.extract(extract_dir, tarball_file, if (builtin.os.tag == .windows) .zip else .tarxz, false);
-
-    //TODO: not needed (macOS) still needed for unix and windows?
-    // const sub_path = try std.fs.path.join(arena_allocator, &.{
-    //     extract_path, try std.mem.concat(
-    //         arena_allocator,
-    //         u8,
-    //         &.{},
-    //     ),
-    // });
-    //
-    //try util_tool.copy_dir(sub_path, extract_path);
-
->>>>>>> 96f8e238
     try alias.set_version(version, false);
 
     root_node.end();
