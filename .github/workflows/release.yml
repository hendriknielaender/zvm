name: Release

on:
  push:
    tags:
      - '*'

jobs:
  build:
    runs-on: ${{ matrix.os }}
    strategy:
      matrix:
        include:
          - os: ubuntu-latest
            arch: x86_64-linux
<<<<<<< HEAD
            docker_image: ""
          - os: ubuntu-latest
            arch: aarch64-linux-gnu
            docker_image: "multiarch/ubuntu-core:arm64-focal"
          - os: macos-latest
            arch: x86_64-macos
            docker_image: ""
          - os: macos-latest
            arch: aarch64-macos
            docker_image: ""
          # ...and so on for each supported architecture
    env:
      DOCKER_IMAGE: ${{ matrix.docker_image }}
=======
          - os: ubuntu-latest
            arch: aarch64-linux
          - os: macos-latest
            arch: x86_64-macos
          - os: macos-latest
            arch: aarch64-macos
          # ...and so on for each supported architecture
>>>>>>> 000c8042
    steps:
      - uses: actions/checkout@v2

      - name: Update submodules
        run: git submodule update --init --recursive

<<<<<<< HEAD
      - name: Setup Zig
        uses: goto-bus-stop/setup-zig@v2
        with:
          version: 0.11.0

      # Start Docker container for aarch64 build if necessary
      - name: Start Docker container
        if: matrix.docker_image != ''
        run: |
          docker run --name aarch64_build_container -v ${{ github.workspace }}:${{ github.workspace }} -w ${{ github.workspace }} -d $DOCKER_IMAGE tail -f /dev/null
          docker exec aarch64_build_container /bin/sh -c "apt-get update && apt-get install -y libarchive-dev"
          docker exec aarch64_build_container /bin/sh -c "zig build -Dtarget=${{ matrix.arch }} -p 'zig-out/${{ matrix.arch }}'"
=======
      # Conditional step for installing dependencies on Linux
      - name: Install dependencies on Linux
        if: startsWith(matrix.os, 'ubuntu')
        run: sudo apt-get install libarchive-dev

      # Conditional step for installing dependencies on MacOS
      - name: Install dependencies on MacOS
        if: startsWith(matrix.os, 'macos')
        run: |
          brew install automake autoconf libarchive

      # Setup Zig step remains the same
      - name: Setup Zig
        uses: goto-bus-stop/setup-zig@v2
        with:
          version: 0.11.0

      # Dynamic build command using matrix variables
      - name: Build
        run: zig build -Dtarget=${{ matrix.arch }} -p "zig-out/${{ matrix.arch }}"

      - name: Tarball artifact
        run: tar -czvf "zvm-${{ matrix.arch }}.tar.gz" -C "zig-out/${{ matrix.arch }}/bin" zvm
>>>>>>> 000c8042

      # Install dependencies and build for x86_64 and MacOS
      - name: Build for x86_64 and MacOS
        if: matrix.docker_image == ''
        run: |
          if [ "${{ matrix.os }}" = "ubuntu-latest" ]; then
            sudo apt-get update
            sudo apt-get install -y libarchive-dev
          elif [ "${{ matrix.os }}" = "macos-latest" ]; then
            brew install automake autoconf libarchive
          fi
          zig build -Dtarget=${{ matrix.arch }} -p "zig-out/${{ matrix.arch }}"

      # Create a tarball of the artifacts
      - name: Tarball artifact
        run: tar -czvf "zvm-${{ matrix.arch }}.tar.gz" -C "zig-out/${{ matrix.arch }}/bin" zvm

      # Archive production artifacts
      - name: Archive production artifacts
        uses: actions/upload-artifact@v2
        with:
          name: "zvm-${{ matrix.arch }}-tar"
          path: "zvm-${{ matrix.arch }}.tar.gz"

  # This job will need to be modified to handle multiple artifacts
  create-release:
    needs: build
    runs-on: ubuntu-latest
    permissions:
      contents: write
    steps:
      - name: Checkout Code
        uses: actions/checkout@v3

      # Download all artifacts dynamically
      - name: Download artifacts
        uses: actions/download-artifact@v2
        with:
          path: artifacts/

      - name: List artifacts
        run: ls -la artifacts/

      - name: Create and Upload Release
        uses: ncipollo/release-action@v1
        with:
<<<<<<< HEAD
          # Construct the artifacts string dynamically based on the outputs of the build job
          # This might need custom scripting depending on your project's specifics
          artifacts: "artifacts/*"
=======
          # You will need to dynamically construct the artifacts string based on the outputs of the build job
          artifacts: ${{ steps.artifacts.outputs.artifacts }}
>>>>>>> 000c8042
          tag: ${{ github.ref }}
          name: ${{ github.ref_name }}
          draft: false
          prerelease: false
          allowUpdates: true
<<<<<<< HEAD
          token: ${{ secrets.GITHUB_TOKEN }}
=======
          token: ${{ secrets.GITHUB_TOKEN }}
>>>>>>> 000c8042
<|MERGE_RESOLUTION|>--- conflicted
+++ resolved
@@ -13,49 +13,16 @@
         include:
           - os: ubuntu-latest
             arch: x86_64-linux
-<<<<<<< HEAD
-            docker_image: ""
-          - os: ubuntu-latest
-            arch: aarch64-linux-gnu
-            docker_image: "multiarch/ubuntu-core:arm64-focal"
           - os: macos-latest
             arch: x86_64-macos
-            docker_image: ""
-          - os: macos-latest
-            arch: aarch64-macos
-            docker_image: ""
           # ...and so on for each supported architecture
-    env:
-      DOCKER_IMAGE: ${{ matrix.docker_image }}
-=======
-          - os: ubuntu-latest
-            arch: aarch64-linux
-          - os: macos-latest
-            arch: x86_64-macos
-          - os: macos-latest
-            arch: aarch64-macos
-          # ...and so on for each supported architecture
->>>>>>> 000c8042
     steps:
       - uses: actions/checkout@v2
 
       - name: Update submodules
         run: git submodule update --init --recursive
 
-<<<<<<< HEAD
-      - name: Setup Zig
-        uses: goto-bus-stop/setup-zig@v2
-        with:
-          version: 0.11.0
 
-      # Start Docker container for aarch64 build if necessary
-      - name: Start Docker container
-        if: matrix.docker_image != ''
-        run: |
-          docker run --name aarch64_build_container -v ${{ github.workspace }}:${{ github.workspace }} -w ${{ github.workspace }} -d $DOCKER_IMAGE tail -f /dev/null
-          docker exec aarch64_build_container /bin/sh -c "apt-get update && apt-get install -y libarchive-dev"
-          docker exec aarch64_build_container /bin/sh -c "zig build -Dtarget=${{ matrix.arch }} -p 'zig-out/${{ matrix.arch }}'"
-=======
       # Conditional step for installing dependencies on Linux
       - name: Install dependencies on Linux
         if: startsWith(matrix.os, 'ubuntu')
@@ -79,11 +46,9 @@
 
       - name: Tarball artifact
         run: tar -czvf "zvm-${{ matrix.arch }}.tar.gz" -C "zig-out/${{ matrix.arch }}/bin" zvm
->>>>>>> 000c8042
 
       # Install dependencies and build for x86_64 and MacOS
       - name: Build for x86_64 and MacOS
-        if: matrix.docker_image == ''
         run: |
           if [ "${{ matrix.os }}" = "ubuntu-latest" ]; then
             sudo apt-get update
@@ -126,21 +91,11 @@
       - name: Create and Upload Release
         uses: ncipollo/release-action@v1
         with:
-<<<<<<< HEAD
-          # Construct the artifacts string dynamically based on the outputs of the build job
-          # This might need custom scripting depending on your project's specifics
-          artifacts: "artifacts/*"
-=======
           # You will need to dynamically construct the artifacts string based on the outputs of the build job
           artifacts: ${{ steps.artifacts.outputs.artifacts }}
->>>>>>> 000c8042
           tag: ${{ github.ref }}
           name: ${{ github.ref_name }}
           draft: false
           prerelease: false
           allowUpdates: true
-<<<<<<< HEAD
-          token: ${{ secrets.GITHUB_TOKEN }}
-=======
-          token: ${{ secrets.GITHUB_TOKEN }}
->>>>>>> 000c8042
+          token: ${{ secrets.GITHUB_TOKEN }}